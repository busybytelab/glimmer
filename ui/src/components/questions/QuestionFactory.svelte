<script lang="ts">
    import type { PracticeItem, ReviewStatus } from '$lib/types';
    import { QuestionViewType, QuestionType } from '$lib/types';
    import MultipleChoiceQuestion from './MultipleChoiceQuestion.svelte';
    import TrueFalseQuestion from './TrueFalseQuestion.svelte';
    import ShortAnswerQuestion from './ShortAnswerQuestion.svelte';
    import FillInBlankQuestion from './FillInBlankQuestion.svelte';
    import HintSystem from './HintSystem.svelte';
    import QuestionReviewControls from './QuestionReviewControls.svelte';
    import QuestionExplanation from './QuestionExplanation.svelte';
    import { fade } from 'svelte/transition';

    export let item: PracticeItem;
    export let index: number;
    export let viewType: QuestionViewType = QuestionViewType.LEARNER;
    export let disabled = false;
    export let onAnswerChange: ((answer: string) => void) | undefined = undefined;
    export let printMode = false;
    export let isInstructor: boolean = false;
    export const showHints: boolean = false;
    export let onHintRequested: ((level: number) => void) | undefined = undefined;
    export let onReviewStatusChange: ((itemId: string, status: ReviewStatus) => void) | undefined = undefined;

    // Derived values based on view type
    $: showAnswer = viewType === QuestionViewType.ANSWERED || viewType === QuestionViewType.INSTRUCTOR || viewType === QuestionViewType.GENERATED;
    $: showInstructorInfo = viewType === QuestionViewType.INSTRUCTOR || viewType === QuestionViewType.GENERATED;
    $: showReviewControls = viewType === QuestionViewType.GENERATED && isInstructor;
    
    // Controls whether the question can be interacted with
    // Disable in these cases:
    // 1. Explicitly disabled from parent
    // 2. Not in LEARNER view
    // 3. Instructor using LEARNER view (to prevent accidental edits)
    $: isDisabled = disabled || 
                   viewType !== QuestionViewType.LEARNER || 
                   (isInstructor && viewType === QuestionViewType.LEARNER);

    // Handle hint requests from HintSystem
    function handleHintRequested(event: CustomEvent<{level: number}>) {
        const { level } = event.detail;
        if (onHintRequested) {
            onHintRequested(level);
        }
    }

    // State for showing/hiding hints and explanations
    let showHint = false;
    let showExplanation = false;

    $: if (viewType === QuestionViewType.LEARNER && item.is_correct) {
        showExplanation = true;
    }
</script>

<div class="relative">
    <div class="absolute top-4 right-4 flex items-center space-x-2">
        {#if viewType === QuestionViewType.LEARNER && item.hints && item.hints.length > 0 && !isInstructor && !item.is_correct}
            <button
                class="group p-1 rounded-full hover:bg-indigo-100 dark:hover:bg-indigo-900 transition-colors duration-200 focus:outline-none"
                style="box-shadow: none; border: none;"
                on:click={() => showHint = !showHint}
                title="Show hint"
<<<<<<< HEAD
                aria-label="Show hint"
=======
>>>>>>> 941b0ccc
            >
                <svg xmlns="http://www.w3.org/2000/svg" class="h-5 w-5 text-indigo-500 group-hover:text-indigo-700 dark:text-indigo-400 dark:group-hover:text-indigo-200" fill="none" viewBox="0 0 24 24" stroke="currentColor">
                    <path stroke-linecap="round" stroke-linejoin="round" stroke-width="2" d="M8.228 9c.549-1.165 2.03-2 3.772-2 2.21 0 4 1.343 4 3 0 1.4-1.278 2.575-3.006 2.907-.542.104-.994.54-.994 1.093m0 3h.01M21 12a9 9 0 11-18 0 9 9 0 0118 0z" />
                </svg>
            </button>
        {/if}
        {#if (viewType === QuestionViewType.INSTRUCTOR && item.user_answer) || (viewType === QuestionViewType.LEARNER && item.is_correct)}
            <button
                class="group p-1 rounded-full hover:bg-indigo-100 dark:hover:bg-indigo-900 transition-colors duration-200 focus:outline-none"
                style="box-shadow: none; border: none;"
                on:click={() => showExplanation = !showExplanation}
                title="Explanation"
<<<<<<< HEAD
                aria-label="Show explanation"
=======
>>>>>>> 941b0ccc
            >
                <svg xmlns="http://www.w3.org/2000/svg" class="h-5 w-5 text-indigo-500 group-hover:text-indigo-700 dark:text-indigo-400 dark:group-hover:text-indigo-200" fill="none" viewBox="0 0 24 24" stroke="currentColor">
                    <path stroke-linecap="round" stroke-linejoin="round" stroke-width="2" d="M13 16h-1v-4h-1m1-4h.01M21 12a9 9 0 11-18 0 9 9 0 0118 0z" />
                </svg>
            </button>
        {/if}
    </div>

    {#if item.question_type === QuestionType.MULTIPLE_CHOICE}
        <MultipleChoiceQuestion
            {item}
            {index}
            disabled={isDisabled}
            showAnswer={showAnswer}
            showInstructorInfo={showInstructorInfo}
            {onAnswerChange}
            {printMode}
        />
    {:else if item.question_type === QuestionType.TRUE_FALSE}
        <TrueFalseQuestion
            {item}
            {index}
            disabled={isDisabled}
            showAnswer={showAnswer}
            showInstructorInfo={showInstructorInfo}
            {onAnswerChange}
            {printMode}
        />
    {:else if item.question_type === QuestionType.SHORT_ANSWER}
        <ShortAnswerQuestion
            {item}
            {index}
            disabled={isDisabled}
            showAnswer={showAnswer}
            showInstructorInfo={showInstructorInfo}
            {onAnswerChange}
            {printMode}
        />
    {:else if item.question_type === QuestionType.FILL_IN_BLANK}
        <FillInBlankQuestion
            {item}
            {index}
            disabled={isDisabled}
            showAnswer={showAnswer}
            showInstructorInfo={showInstructorInfo}
            {onAnswerChange}
            {printMode}
        />
    {:else}
        <div class="border border-red-200 dark:border-red-800 rounded-lg p-4 bg-red-50 dark:bg-red-900/30">
            <p class="text-red-600 dark:text-red-400">Unsupported question type: {item.question_type}, id: {item.id}</p>
        </div>
    {/if}

    {#if showHint}
        <div class="mt-4" transition:fade={{ duration: 300 }}>
            <HintSystem 
                {item} 
                disabled={isDisabled}
                on:hintRequested={handleHintRequested} 
                minimal={true}
            />
        </div>
    {/if}

    {#if showExplanation}
        <div class="mt-4" transition:fade={{ duration: 300 }}>
            <QuestionExplanation {item} />
        </div>
    {/if}

    {#if showReviewControls && onReviewStatusChange}
        <QuestionReviewControls
            {item}
            onReviewStatusChange={onReviewStatusChange}
        />
    {/if}
</div><|MERGE_RESOLUTION|>--- conflicted
+++ resolved
@@ -60,11 +60,7 @@
                 style="box-shadow: none; border: none;"
                 on:click={() => showHint = !showHint}
                 title="Show hint"
-<<<<<<< HEAD
-                aria-label="Show hint"
-=======
->>>>>>> 941b0ccc
-            >
+                aria-label="Show hint">
                 <svg xmlns="http://www.w3.org/2000/svg" class="h-5 w-5 text-indigo-500 group-hover:text-indigo-700 dark:text-indigo-400 dark:group-hover:text-indigo-200" fill="none" viewBox="0 0 24 24" stroke="currentColor">
                     <path stroke-linecap="round" stroke-linejoin="round" stroke-width="2" d="M8.228 9c.549-1.165 2.03-2 3.772-2 2.21 0 4 1.343 4 3 0 1.4-1.278 2.575-3.006 2.907-.542.104-.994.54-.994 1.093m0 3h.01M21 12a9 9 0 11-18 0 9 9 0 0118 0z" />
                 </svg>
@@ -76,11 +72,7 @@
                 style="box-shadow: none; border: none;"
                 on:click={() => showExplanation = !showExplanation}
                 title="Explanation"
-<<<<<<< HEAD
-                aria-label="Show explanation"
-=======
->>>>>>> 941b0ccc
-            >
+                aria-label="Show explanation">
                 <svg xmlns="http://www.w3.org/2000/svg" class="h-5 w-5 text-indigo-500 group-hover:text-indigo-700 dark:text-indigo-400 dark:group-hover:text-indigo-200" fill="none" viewBox="0 0 24 24" stroke="currentColor">
                     <path stroke-linecap="round" stroke-linejoin="round" stroke-width="2" d="M13 16h-1v-4h-1m1-4h.01M21 12a9 9 0 11-18 0 9 9 0 0118 0z" />
                 </svg>
